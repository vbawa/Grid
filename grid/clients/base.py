from ..workers import base_worker
from .. import channels
from ..lib import strings

from ..services.passively_broadcast_membership import PassivelyBroadcastMembershipService
from ..services.listen_for_openmined_nodes import ListenForOpenMinedNodesService

import json
import time

class BaseClient(base_worker.GridWorker):

    def __init__(self,min_om_nodes=1,known_workers=list(),include_github_known_workers=True):
        super().__init__()
        self.progress = {}

        self.services = {}

        self.services['listen_for_openmined_nodes'] = ListenForOpenMinedNodesService(self,min_om_nodes,include_github_known_workers)
        # self.listen_for_openmined_nodes(min_om_nodes,include_github_known_workers)
    
    def listen(self):
        self.services['listen_for_openmined_nodes'].listen_for_openmined_nodes()

    def get_stats(self,worker_id):

        def ret(msg):
            return json.loads(msg['data'])

<<<<<<< HEAD
        return self.request_response(channel=channels.whoami_listener_callback(worker_id),message=[],response_handler=ret)

    def __len__(self):
        return len(self.get_openmined_nodes())

    def get_network_stats(self,print_stats=True):
        om_nodes = self.get_openmined_nodes()
        om_nodes

        stats = list()
        for n in self.get_openmined_nodes():
            start = time.time()
            stat = self.get_stats(n)
            end = time.time()
            stat['ping_time'] = end-start
            stats.append(stat)
            if(print_stats):
                print(self.pretty_print_node(stat))

        return stats

    def pretty_print_gpu(self,gpu):
        return str(gpu['index']) + " : " + gpu['name'] + " : " + str(gpu['memory.used']) + "/" + str(gpu['memory.total'])

    def pretty_print_compute(self,stat):

        wtype = stat['worker_type']
        ncpu = stat['cpu_num_logical_cores']
        cpu_load = stat['cpu_processor_percent_utilization']
        ngpu = len(stat['gpus'])
        dp = stat['disk_percent']
        rp = str(100-stat['cpu_ram_percent_available'])[0:4]
        
        if(ngpu == 0):
            gpus = "[]"
        else:
            gpus = "["
            for g in stat['gpus']:
                gpus += self.pretty_print_gpu(g) + ", "
            gpus = gpus[:-2] + "]"

        ping = str(stat['ping_time']).split(".")
        ping = ping[0] + "." + ping[1][0:2]

        
        return wtype + " - Ping:" + str(ping) + "sec  CPUs:" + str(ncpu) + "  CPU Load:" + str(cpu_load) + "  Disk-util:" + str(dp) + "%" + "  RAM-util:" + str(rp) + "%  GPUs:" + gpus

    def pretty_print_node(self,node):

        if(node['worker_type'] == 'ANCHOR'):
            node['worker_type'] = ' ANCHOR'
        return self.pretty_print_compute(node)
        



=======
    def __len__(self):
        return len(self.get_openmined_nodes())
>>>>>>> 43b3fb4e
<|MERGE_RESOLUTION|>--- conflicted
+++ resolved
@@ -27,7 +27,6 @@
         def ret(msg):
             return json.loads(msg['data'])
 
-<<<<<<< HEAD
         return self.request_response(channel=channels.whoami_listener_callback(worker_id),message=[],response_handler=ret)
 
     def __len__(self):
@@ -80,11 +79,6 @@
         if(node['worker_type'] == 'ANCHOR'):
             node['worker_type'] = ' ANCHOR'
         return self.pretty_print_compute(node)
-        
 
-
-
-=======
     def __len__(self):
         return len(self.get_openmined_nodes())
->>>>>>> 43b3fb4e
