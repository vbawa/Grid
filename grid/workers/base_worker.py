from .. import base
from ..services.broadcast_known_workers import BroadcastKnownWorkersService
from ..services.whoami import WhoamiService
from ..lib import utils
from threading import Thread
import json
from bitcoin import base58
import base64
import random

class GridWorker():

    def __init__(self):
        # super().__init__('worker')


        self.api = utils.get_ipfs_api()
        peer_id = self.api.config_show()['Identity']['PeerID']
        self.id = f'{peer_id}'

        # switch to this to make local develop work
        # self.id = f'{mode}:{peer_id}'
        self.subscribed_list = []
        

        # LAUNCH SERVICES - these are non-blocking and run on their own threads

        # all service objects will live in this dictionary

        self.services = {}

        # this service serves the purpose of helping other nodes find out about nodes on the network.
        # if someone queries the "list_worker" channel - it'll send a message directly to the querying node
        # with a list of the OpenMined nodes of which it is aware.
        self.services['broadcast_known_workers'] = BroadcastKnownWorkersService(self)

        # WHOMAI
        self.services['whoami_service'] = WhoamiService(self)

    def get_openmined_nodes(self):
        """
        This method returns the list of known openmined workers on the newtork.
        Note - not all workers are necessarily "compute" workers. Some may only be anchors
        and will ignore any jobs you send them.
        """

        nodes = self.api.pubsub_peers('openmined')['Strings']
        if(nodes is not None):
            return nodes
        else:
            return []

    def get_nodes(self):
        nodes =  self.api.pubsub_peers()['Strings']
        if(nodes is not None):
            return nodes
        else:
            return []

    def publish(self, channel, message):
        """
        This method sends a message over an IPFS channel. The number of people who receive it is
        purely based on the number of people who happen to be listening.
        """

        if isinstance(message, dict) or isinstance(message, list):
            self.api.pubsub_pub(topic=channel, payload=json.dumps(message))
        else:
            self.api.pubsub_pub(topic=channel, payload=message)

    def request_response(self,channel,message,response_handler):
        """
        This method makes a request over a channel to a specific node and
        will hang until it receives a response from that node. Note that
<<<<<<< HEAD
        the channel used for the response is random.am 
=======
        the channel used for the response is random.
>>>>>>> c6047523
        """


        random_channel = self.id + "_" + str(random.randint(0, 1e10))

        def send():
            self.publish(channel=channel,message=[message,random_channel])

        response = self.listen_to_channel_sync(random_channel, response_handler, send)
<<<<<<< HEAD
        return response
=======
>>>>>>> c6047523

    def listen_to_channel_sync(self, *args):
        """
        Synchronous version of listen_to_channel
        """

        return self.listen_to_channel_impl(*args)

    def listen_to_channel(self, *args):
        """
        Listens for IPFS pubsub sub messages asynchronously.

        This function will create the listener and call back your handler
        function on a new thread.
        """
        t1 = Thread(target=self.listen_to_channel_impl, args=args)
        t1.start()

    def listen_to_channel_impl(self, channel, handle_message,
                               init_function=None, ignore_from_self=False):
        """
        Do not call directly.  Use listen_to_channel or listen_to_channel_sync instead.
        """

        first_proc = True

        if channel not in self.subscribed_list:
            
            # print(f"SUBSCRIBING TO {channel}")
            new_messages = self.api.pubsub_sub(topic=channel, stream=True)
            self.subscribed_list.append(channel)

        else:
            print(f"ALREADY SUBSCRIBED TO {channel}")
            return

        for m in new_messages:
            if init_function is not None and first_proc:
                init_function()
                first_proc = False

            message = self.decode_message(m)
            if message is not None:
                fr = base58.encode(message['from'])

                if not ignore_from_self or fr != self.id:
                    out = handle_message(message)
                    if(out is not None):
                        return out
                else:
                    print("ignored message from self")

                # if(message is not None):
                #    if handle_message is not None:
                #        out = handle_message(message)
                #        if (out is not None):
                #            return out
                #        else:
                #            return message
                #    else:
                #        return message

    def decode_message(self, encoded):
        if('from' in encoded):
            decoded = {}
            decoded['from'] = base64.standard_b64decode(encoded['from'])
            decoded['data'] = base64.standard_b64decode(
                encoded['data']).decode('ascii')
            decoded['seqno'] = base64.standard_b64decode(encoded['seqno'])
            decoded['topicIDs'] = encoded['topicIDs']
            decoded['encoded'] = encoded
            return decoded
        else:
            return None<|MERGE_RESOLUTION|>--- conflicted
+++ resolved
@@ -72,11 +72,7 @@
         """
         This method makes a request over a channel to a specific node and
         will hang until it receives a response from that node. Note that
-<<<<<<< HEAD
-        the channel used for the response is random.am 
-=======
         the channel used for the response is random.
->>>>>>> c6047523
         """
 
 
@@ -85,11 +81,8 @@
         def send():
             self.publish(channel=channel,message=[message,random_channel])
 
-        response = self.listen_to_channel_sync(random_channel, response_handler, send)
-<<<<<<< HEAD
-        return response
-=======
->>>>>>> c6047523
+        return self.listen_to_channel_sync(random_channel, response_handler, send)
+
 
     def listen_to_channel_sync(self, *args):
         """
