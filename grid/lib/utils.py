from filelock import FileLock
from grid import ipfsapi
from pathlib import Path
import keras
import os
import json
import time
from colorama import Fore, Style
import sys
import numpy as np


def get_ipfs_api(ipfs_addr='127.0.0.1', port=5001, max_tries=10):
    print(f'\n{Fore.BLUE}UPDATE: {Style.RESET_ALL}Connecting to IPFS... this can take a few seconds...')

    # out = ipfsapi.connect(ipfs_addr, port)
    # print(f'\n{Fore.GREEN}SUCCESS: {Style.RESET_ALL}Connected!!!')
    # return out

    try:
        out = ipfsapi.connect(ipfs_addr, port)
        print(f'\n{Fore.GREEN}SUCCESS: {Style.RESET_ALL}Connected!!! - My ID: ' + str(out.config_show()['Identity']['PeerID']))
        return out
    except:
        print(f'\n{Fore.RED}ERROR: {Style.RESET_ALL}could not connect to IPFS.  Is your daemon running with pubsub support at {ipfs_addr} on port {port}? Let me try to start IPFS for you... (this will take ~15 seconds)')
        os.system('ipfs daemon --enable-pubsub-experiment  > ipfs.log 2> ipfs.log.err &')
        for i in range(15):
            sys.stdout.write('.')
            time.sleep(1)

            try:
                out = ipfsapi.connect(ipfs_addr, port)
                print(f'\n{Fore.GREEN}SUCCESS: {Style.RESET_ALL}Connected!!! - My ID: ' + str(out.config_show()['Identity']['PeerID']))
                return out
            except:
                ""

    for try_index in range(max_tries):
        try:
            out = ipfsapi.connect(ipfs_addr, port)
            print(f'\n{Fore.GREEN}SUCCESS: {Style.RESET_ALL}Connected!!! - My ID: ' + str(out.config_show()['Identity']['PeerID']))
            return out
        except:
            print(f'\n{Fore.RED}ERROR: {Style.RESET_ALL}still could not connect to IPFS.  Is your daemon running with pubsub support at {ipfs_addr} on port {port}?')
            time.sleep(5)

    print(f'\n{Fore.RED}ERROR: {Style.RESET_ALL}could not connect to IPFS. Failed after ' + str(max_tries) + ' attempts... Is IPFS installed? Consult the README at https://github.com/OpenMined/Grid')
    sys.exit()


def save_adapter(addr):
    adapter_bin = get_ipfs_api().cat(addr)
    ensure_exists(f'{Path.home()}/grid/adapters/adapter.py', adapter_bin)


def keras2ipfs(model):
    return get_ipfs_api().add_bytes(serialize_keras_model(model))


def ipfs2keras(model_addr):
    model_bin = get_ipfs_api().cat(model_addr)
    return deserialize_keras_model(model_bin)


def serialize_numpy(tensor):
    # nested lists with same data, indices
    return json.dumps(tensor.tolist())


def deserialize_numpy(json_array):
    return np.array(json.loads(json_array)).astype('float')


def serialize_torch_model(model, **kwargs):
    """
    kwargs are the arguments needed to instantiate the model
    """
    state = {'state_dict': model.state_dict(), 'kwargs': kwargs}
    torch.save(state, 'temp_model.pth.tar')
    with open('temp_model.pth.tar', 'rb') as f:
        model_bin = f.read()
    return model_bin


def deserialize_torch_model(model_bin, model_class, **kwargs):
    """
    model_class is needed since PyTorch uses pickle for serialization
        see https://discuss.pytorch.org/t/loading-pytorch-model-without-a-code/12469/2 for details
    kwargs are the arguments needed to instantiate the model from model_class
    """
    with open('temp_model2.pth.tar', 'wb') as g:
        g.write(model_bin)
    state = torch.load()
    model = model_class(**state['kwargs'])
    model.load_state_dict(state['state_dict'])
    return model


def serialize_keras_model(model):
    lock = FileLock('temp_model.h5.lock')
    with lock:
        model.save('temp_model.h5')
        with open('temp_model.h5', 'rb') as f:
            model_bin = f.read()
            f.close()
        return model_bin


def deserialize_keras_model(model_bin):
    lock = FileLock('temp_model2.h5.lock')
    with lock:
        with open('temp_model2.h5', 'wb') as g:
            g.write(model_bin)
            g.close()
        model = keras.models.load_model('temp_model2.h5')
        return model

<<<<<<< HEAD

def get_gridhub_config():
    gridhub_file = f'{Path.home()}/.openmined/gridhub.json'
    ensure_exists(gridhub_file, {})
    with open(gridhub_file) as gridhub_fp:
        gridhub_config = json.loads(gridhub_fp.read())

    return gridhub_config

=======
>>>>>>> 7f95b284

def save_best_model_for_task(task, model):
    ensure_exists(f'{Path.home()}/.openmined/models.json', {})
    with open(f"{Path.home()}/.openmined/models.json", "r") as model_file:
        models = json.loads(model_file.read())

    models[task] = keras2ipfs(model)

    with open(f"{Path.home()}/.openmined/models.json", "w") as model_file:
        json.dump(models, model_file)


def best_model_for_task(task, return_model=False):
    if not os.path.exists(f'{Path.home()}/.openmined/models.json'):
        return None

    with open(f'{Path.home()}/.openmined/models.json', 'r') as model_file:
        models = json.loads(model_file.read())
        if task in models.keys():
            if return_model:
                return ipfs2keras(models[task])
            else:
                return models[task]

    return None


def load_task(name):
    if not os.path.exists(f'{Path.home()}/.openmined/tasks.json'):
        return None

    with open(f'{Path.home()}/.openmined/tasks.json', 'r') as task_file:
        tasks = json.loads(task_file.read())

    for task in tasks:
        if task['name'] == name:
            return task


def store_task(name, address):
    ensure_exists(f'{Path.home()}/.openmined/tasks.json', [])
    with open(f"{Path.home()}/.openmined/tasks.json", "r") as task_file:
        tasks = json.loads(task_file.read())

    task = {
        'name': name,
        'address': address
    }

    if task not in tasks:
        print("storing task", task['name'])
        tasks.append(task)

        with open(f"{Path.home()}/.openmined/tasks.json", "w") as task_file:
            json.dump(tasks, task_file)


<<<<<<< HEAD
def store_coinbase(info):
    ensure_exists(f'{Path.home()}/.openmined/coinbase.json', info)


def load_coinbase():
    if not os.path.exists(f'{Path.home()}/.openmined/coinbase.json'):
        return None

    with open(f'{Path.home()}/.openmined/coinbase.json', 'r') as cb:
        return json.loads(cb.read())

=======
def store_whoami(info):
    ensure_exists(f'{Path.home()}/.openmined/whoami.json', info)


def load_whoami():
    if not os.path.exists(f'{Path.home()}/.openmined/whoami.json'):
        return None

    with open(f'{Path.home()}/.openmined/whoami.json', 'r') as cb:
        return json.loads(cb.read())


>>>>>>> 7f95b284
def ensure_exists(path, default_contents=None):
    """
    Ensure that a path exists.  You can pass as many subdirectories as you
    want without verifying that the parent exists.

    E.g.

    ensure_exists('~/.openmined/adapters/config.json', {}) will ensure that
    the file `~/.openmined/adapters/config.json` gets created and that the file
    contents will become an empty object
    """
    parts = path.split('/')
    f = parts.pop()
    full_path = ""

    print(f'all parts .... {parts}')

    for p in parts:
        # convert ~ to the users home directory
        if p == '~':
            p = str(Path.home())

        full_path = f'{full_path}{p}/'
        print(f'full path {full_path}')
        if not os.path.exists(full_path):
            print('making dir.... {full_path}')
            os.makedirs(full_path)

    full_path = f'{full_path}{f}'
    if not os.path.exists(full_path):
        if isinstance(default_contents, bytes):
            with open(full_path, 'wb') as f:
                f.write(default_contents)
                f.close()
        else:
            with open(full_path, 'w') as f:
                if isinstance(default_contents, str):
                    f.write(default_contents)
                elif isinstance(default_contents, list) or isinstance(default_contents, dict):
                    json.dump(default_contents, f)
                else:
                    # Not sure what this is, try to tostring it.
                    f.write(str(default_contents))

                f.close()<|MERGE_RESOLUTION|>--- conflicted
+++ resolved
@@ -115,7 +115,6 @@
         model = keras.models.load_model('temp_model2.h5')
         return model
 
-<<<<<<< HEAD
 
 def get_gridhub_config():
     gridhub_file = f'{Path.home()}/.openmined/gridhub.json'
@@ -125,8 +124,6 @@
 
     return gridhub_config
 
-=======
->>>>>>> 7f95b284
 
 def save_best_model_for_task(task, model):
     ensure_exists(f'{Path.home()}/.openmined/models.json', {})
@@ -184,7 +181,6 @@
             json.dump(tasks, task_file)
 
 
-<<<<<<< HEAD
 def store_coinbase(info):
     ensure_exists(f'{Path.home()}/.openmined/coinbase.json', info)
 
@@ -196,7 +192,7 @@
     with open(f'{Path.home()}/.openmined/coinbase.json', 'r') as cb:
         return json.loads(cb.read())
 
-=======
+
 def store_whoami(info):
     ensure_exists(f'{Path.home()}/.openmined/whoami.json', info)
 
@@ -209,7 +205,6 @@
         return json.loads(cb.read())
 
 
->>>>>>> 7f95b284
 def ensure_exists(path, default_contents=None):
     """
     Ensure that a path exists.  You can pass as many subdirectories as you
