""" This module contains an implementation of an IPFS
version-control system, which is structured as a directed in-tree with nodes
represented by the bytes representation of the VersionTreeNode class. """
from typing import Optional, Iterator

from grid import ipfsapi

# TODO: Unit tests.
# TODO: Do we want to store the hash on the node after it's been committed?
class VersionTreeNode:
    """ Thin wrapper around a piece of IPFS-versioned data and the
    IPFS multihash of its parent. """
    # Delimiter for serializing packed object. Should not be alphanumeric.
    DELIMITER = b"|"

    def __init__(self,
                 contents: bytes,
                 parent_hash: Optional[str] = None,
                 ipfs_client: ipfsapi.Client = None):
        """ parent_hash is a UTF-8 IPFS multihash identifying
        this node's parent in the version tree. If parent_hash is None,
        this node is the root of a version tree. """
        self.contents = contents
        # Convert empty string to None to minimize typing bugs.
        self.parent_hash = parent_hash or None
        self.ipfs_client = ipfs_client

    def commit(self, ipfs_client: ipfsapi.Client = None) -> str:
        """ Commits the node to the version tree, and returns the
        UTF-8 multihash representing its IPFS ID"""
        return (ipfs_client or self.ipfs_client).add_bytes(self.to_bytes())

    @classmethod
    def get_node_by_hash(cls,
                         multihash: str,
                         ipfs_client: ipfsapi.Client) -> "VersionTreeNode":
        """ Retrieve and deserialize a VersionTreeNode addressed
        by it's UTF-8 multihash IPFS ID. """
        return cls.from_bytes(ipfs_client.cat(multihash))

    def get_with_ancestors(
            self,
            ipfs_client: ipfsapi.Client = None) -> Iterator["VersionTreeNode"]:
        """ Return an iterator containing this node and all its
        direct ancestors in the version tree, in that order. """
        yield self
        parent_hash = self.parent_hash
        while parent_hash is not None:
            parent_node = self.get_node_by_hash(
                parent_hash,
                (ipfs_client or self.ipfs_client))
            parent_hash = parent_node.parent_hash
            yield parent_node

    @classmethod
    def get_node_with_ancestors_by_hash(
            cls,
            multihash: str,
            ipfs_client: ipfsapi.Client) -> Iterator["VersionTreeNode"]:
        """ Convenience method to get an iterator of the node identified by the
        provided UTF-8 IPFS multihash, along with all of its ancestors, in
        that order."""
        return cls.get_node_by_hash(
            multihash, ipfs_client).get_with_ancestors(ipfs_client)

    def to_bytes(self) -> bytes:
        """ For contents b"foo", parent_hash "bar", and DELIMITER b"|",
        returns b"foo|bar" """
        parent_hash_bytes = self.parent_hash.encode("utf-8") if \
            self.parent_hash else \
            b""
        return self.DELIMITER.join((self.contents, parent_hash_bytes))

    @classmethod
    def from_bytes(cls, b: bytes) -> "VersionTreeNode":
        """ In case the contents section happens to contain the DELIMITER
        string, only splits on the final occurrence of DELIMITER. The
        multihash is hexadecimal, so it won't contain the non-hex DELIMITER."""
<<<<<<< HEAD
        contents, parent_hash_bytes = b.rsplit(cls.DELIMITER, maxsplit=1)
        return cls(contents, parent_hash_bytes.decode("utf-8"))
=======
        contents, parent_hash_bytes = b.rsplit(VersionTreeNode.DELIMITER,
                                               maxsplit=1)
        return VersionTreeNode(contents, parent_hash_bytes.decode("utf-8"))

    def __repr__(self):
        return "VersionTreeNode with contents: {}\nparent_hash: {}".format(
            str(self.contents), self.parent_hash)

    def __eq__(self, other):
        return self.contents == other.contents and \
            self.parent_hash == other.parent_hash
>>>>>>> 9041dd68
<|MERGE_RESOLUTION|>--- conflicted
+++ resolved
@@ -76,13 +76,8 @@
         """ In case the contents section happens to contain the DELIMITER
         string, only splits on the final occurrence of DELIMITER. The
         multihash is hexadecimal, so it won't contain the non-hex DELIMITER."""
-<<<<<<< HEAD
         contents, parent_hash_bytes = b.rsplit(cls.DELIMITER, maxsplit=1)
         return cls(contents, parent_hash_bytes.decode("utf-8"))
-=======
-        contents, parent_hash_bytes = b.rsplit(VersionTreeNode.DELIMITER,
-                                               maxsplit=1)
-        return VersionTreeNode(contents, parent_hash_bytes.decode("utf-8"))
 
     def __repr__(self):
         return "VersionTreeNode with contents: {}\nparent_hash: {}".format(
@@ -90,5 +85,4 @@
 
     def __eq__(self, other):
         return self.contents == other.contents and \
-            self.parent_hash == other.parent_hash
->>>>>>> 9041dd68
+            self.parent_hash == other.parent_hash