from grid import ipfsapi
from grid.lib import OutputPipe, utils
from . import base

from torch.autograd import Variable
from colorama import Fore, Back, Style

import keras
import json
import numpy as np
import torch
import threading
import sys
import asyncio

"""
TODO: modify Client to store the source code for the model in IPFS.
            (think through logistics; introduces hurdles for packaging model source code)
TODO: figure out a convenient way to make robust training procedure for torch -- will probably want to use ignite for this
"""


class Worker(base.PubSub):

    def train_meta(self, message):
        decoded = json.loads(message['data'])
        if not 'op_code' in decoded:
            return

        self.learner_callback.stop_training = decoded['op_code'] == 'quit'

    # TODO: torch
    def fit_worker(self,message):

        decoded = json.loads(message['data'])

        if(decoded['framework'] == 'keras'):

            model = utils.ipfs2keras(decoded['model_addr'])

            try:
                np_strings = json.loads(self.api.cat(decoded['data_addr']))
            except:
                raise NotImplementedError("The IPFS API only supports Python 3.6. Please modify your environment.")

            input,target,valid_input,valid_target = list(map(lambda x:self.deserialize_numpy(x),np_strings))
            train_channel = decoded['train_channel']

            self.learner_callback = OutputPipe(
                id=self.id,
                publisher=self.publish,
                channel=train_channel,
                epochs=decoded['epochs'],
                model_addr=decoded['model_addr'],
                model=model
            )

<<<<<<< HEAD
            print("FITTING!!!!!!!!!!!!")
=======
            monitor_thread = threading.Thread(target = self.listen_to_channel, args = (self.train_meta, train_channel + ':' + self.id))
            monitor_thread.start()

            print('training model')

>>>>>>> f21ba98b
            model.fit(
                input,
                target,
                batch_size=decoded['batch_size'],
                validation_data=(valid_input, valid_target),
                verbose=False,
                epochs=decoded['epochs'],
                callbacks=[self.learner_callback]
            )

        else:
            raise NotImplementedError("Only compatible with Keras at the moment")


    def work(self):
        self.listen_to_channel(self.fit_worker, 'openmined')<|MERGE_RESOLUTION|>--- conflicted
+++ resolved
@@ -55,15 +55,11 @@
                 model=model
             )
 
-<<<<<<< HEAD
-            print("FITTING!!!!!!!!!!!!")
-=======
             monitor_thread = threading.Thread(target = self.listen_to_channel, args = (self.train_meta, train_channel + ':' + self.id))
             monitor_thread.start()
 
             print('training model')
 
->>>>>>> f21ba98b
             model.fit(
                 input,
                 target,
