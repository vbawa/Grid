--- conflicted
+++ resolved
@@ -98,8 +98,6 @@
 
     def discovered_tasks(self, task):
         print(f'found a task {task}')
-<<<<<<< HEAD
-=======
 
         addr = task['data']
         task_info = json.loads(self.api.cat(addr))
@@ -116,7 +114,6 @@
             # train model
             # upload model
             print("WUTUUTUT")
->>>>>>> c8e91d26
 
     def find_tasks(self):
         self.listen_to_channel(channels.add_task, self.discovered_tasks)
