{
 "cells": [
  {
   "cell_type": "code",
   "execution_count": 1,
   "metadata": {},
   "outputs": [
    {
     "name": "stderr",
     "output_type": "stream",
     "text": [
      "/Users/atrask/anaconda/lib/python3.6/site-packages/h5py/__init__.py:36: FutureWarning: Conversion of the second argument of issubdtype from `float` to `np.floating` is deprecated. In future, it will be treated as `np.float64 == np.dtype(float).type`.\n",
      "  from ._conv import register_converters as _register_converters\n",
      "Using TensorFlow backend.\n"
     ]
    }
   ],
   "source": [
    "import numpy as np\n",
    "from grid.clients.torch import TorchClient\n",
    "import torch"
   ]
  },
  {
   "cell_type": "code",
   "execution_count": 2,
   "metadata": {},
   "outputs": [
    {
     "name": "stdout",
     "output_type": "stream",
     "text": [
      "\n",
      "\u001b[34mUPDATE: \u001b[0mConnecting to IPFS... this can take a few seconds...\n",
      "\n",
      "\u001b[32mSUCCESS: \u001b[0mConnected!!!\n",
      "SUBSCRIBING TO openmined:list_workers\n",
      "\n",
      "\u001b[34mUPDATE: \u001b[0mQuerying known workers...\n",
      "\tWORKER: /p2p-circuit/ipfs/Qmaosc64H6Y29VFCFYJzJXCX9AuRp7RCsekLmajHNVEARD...\u001b[32mSUCCESS!!!\u001b[0m\n",
      "\tWORKER: /p2p-circuit/ipfs/QmQabt3SWuDvjse9z7GAcH2BGQv4wH8bumkd4x5oXN2obX...\u001b[32mSUCCESS!!!\u001b[0m\n",
      "SUBSCRIBING TO openmined:list_workers:Qma5efEQtBUxDonmSDajv9dZ52axH9MNULKTgVpXWK8Ak2\n",
      "\n",
      "Failed to reconnect in the opposite direciton to:/p2p-circuit/ipfs/Qma5efEQtBUxDonmSDajv9dZ52axH9MNULKTgVpXWK8Ak2\n",
      "\u001b[34mUPDATE: \u001b[0mSearching for IPFS nodes - 45 found overall - 4 are OpenMined workers          \n",
      "\n",
      "\u001b[32mSUCCESS: \u001b[0mFound 4 OpenMined nodes!!!\n",
      "\n",
      "SUBSCRIBING TO openmined:torch_listen_for_obj:Qma5efEQtBUxDonmSDajv9dZ52axH9MNULKTgVpXWK8Ak2\n"
<<<<<<< HEAD
=======
     ]
    }
   ],
   "source": [
    "g = TorchClient(min_om_nodes=2)"
   ]
  },
  {
   "cell_type": "code",
   "execution_count": 8,
   "metadata": {},
   "outputs": [
    {
     "data": {
      "text/plain": [
       "['QmWBoEQyeubK6eZZj6z7prK6SVD4F4FDpADHCjtzNBg9ka',\n",
       " 'QmQabt3SWuDvjse9z7GAcH2BGQv4wH8bumkd4x5oXN2obX',\n",
       " 'Qmaosc64H6Y29VFCFYJzJXCX9AuRp7RCsekLmajHNVEARD']"
      ]
     },
     "execution_count": 8,
     "metadata": {},
     "output_type": "execute_result"
    }
   ],
   "source": [
    "workers = g.get_openmined_nodes()\n",
    "workers"
   ]
  },
  {
   "cell_type": "code",
   "execution_count": null,
   "metadata": {},
   "outputs": [],
   "source": []
  },
  {
   "cell_type": "code",
   "execution_count": 9,
   "metadata": {},
   "outputs": [],
   "source": [
    "a = torch.FloatTensor([1,2,3,4])"
   ]
  },
  {
   "cell_type": "code",
   "execution_count": 13,
   "metadata": {},
   "outputs": [],
   "source": [
    "from grid.channels import torch_listen_for_obj_callback"
   ]
  },
  {
   "cell_type": "code",
   "execution_count": 20,
   "metadata": {},
   "outputs": [],
   "source": [
    "import json"
   ]
  },
  {
   "cell_type": "code",
   "execution_count": 25,
   "metadata": {},
   "outputs": [],
   "source": [
    "msg = {}\n",
    "msg['id'] = a.id\n",
    "import base64"
   ]
  },
  {
   "cell_type": "code",
   "execution_count": 24,
   "metadata": {},
   "outputs": [],
   "source": [
    "g.publish(channel=torch_listen_for_obj_callback(workers[0]),message=json.dumps(msg))"
   ]
  },
  {
   "cell_type": "code",
   "execution_count": 5,
   "metadata": {},
   "outputs": [
    {
     "ename": "AttributeError",
     "evalue": "'str' object has no attribute 'receive_obj'",
     "output_type": "error",
     "traceback": [
      "\u001b[0;31m---------------------------------------------------------------------------\u001b[0m",
      "\u001b[0;31mAttributeError\u001b[0m                            Traceback (most recent call last)",
      "\u001b[0;32m<ipython-input-5-0822f39f992f>\u001b[0m in \u001b[0;36m<module>\u001b[0;34m()\u001b[0m\n\u001b[0;32m----> 1\u001b[0;31m \u001b[0ma\u001b[0m\u001b[0;34m.\u001b[0m\u001b[0msend\u001b[0m\u001b[0;34m(\u001b[0m\u001b[0mworkers\u001b[0m\u001b[0;34m[\u001b[0m\u001b[0;34m-\u001b[0m\u001b[0;36m1\u001b[0m\u001b[0;34m]\u001b[0m\u001b[0;34m)\u001b[0m\u001b[0;34m\u001b[0m\u001b[0m\n\u001b[0m",
      "\u001b[0;32m/Users/atrask/anaconda/lib/python3.6/site-packages/grid-0.1.0-py3.6.egg/grid/clients/torch.py\u001b[0m in \u001b[0;36msend\u001b[0;34m(self, new_owner)\u001b[0m\n\u001b[1;32m    176\u001b[0m     \u001b[0;32mdef\u001b[0m \u001b[0mhook_float_tensor_send\u001b[0m\u001b[0;34m(\u001b[0m\u001b[0mself\u001b[0m\u001b[0;34m)\u001b[0m\u001b[0;34m:\u001b[0m\u001b[0;34m\u001b[0m\u001b[0m\n\u001b[1;32m    177\u001b[0m         \u001b[0;32mdef\u001b[0m \u001b[0msend\u001b[0m\u001b[0;34m(\u001b[0m\u001b[0mself\u001b[0m\u001b[0;34m,\u001b[0m\u001b[0mnew_owner\u001b[0m\u001b[0;34m)\u001b[0m\u001b[0;34m:\u001b[0m\u001b[0;34m\u001b[0m\u001b[0m\n\u001b[0;32m--> 178\u001b[0;31m             \u001b[0mself\u001b[0m\u001b[0;34m.\u001b[0m\u001b[0mowner\u001b[0m\u001b[0;34m.\u001b[0m\u001b[0msend_obj\u001b[0m\u001b[0;34m(\u001b[0m\u001b[0mself\u001b[0m\u001b[0;34m,\u001b[0m\u001b[0mnew_owner\u001b[0m\u001b[0;34m)\u001b[0m\u001b[0;34m\u001b[0m\u001b[0m\n\u001b[0m\u001b[1;32m    179\u001b[0m             \u001b[0;32mreturn\u001b[0m \u001b[0mself\u001b[0m\u001b[0;34m\u001b[0m\u001b[0m\n\u001b[1;32m    180\u001b[0m \u001b[0;34m\u001b[0m\u001b[0m\n",
      "\u001b[0;32m/Users/atrask/anaconda/lib/python3.6/site-packages/grid-0.1.0-py3.6.egg/grid/clients/torch.py\u001b[0m in \u001b[0;36msend_obj\u001b[0;34m(self, obj, to)\u001b[0m\n\u001b[1;32m     39\u001b[0m \u001b[0;34m\u001b[0m\u001b[0m\n\u001b[1;32m     40\u001b[0m     \u001b[0;32mdef\u001b[0m \u001b[0msend_obj\u001b[0m\u001b[0;34m(\u001b[0m\u001b[0mself\u001b[0m\u001b[0;34m,\u001b[0m\u001b[0mobj\u001b[0m\u001b[0;34m,\u001b[0m\u001b[0mto\u001b[0m\u001b[0;34m)\u001b[0m\u001b[0;34m:\u001b[0m\u001b[0;34m\u001b[0m\u001b[0m\n\u001b[0;32m---> 41\u001b[0;31m         \u001b[0mto\u001b[0m\u001b[0;34m.\u001b[0m\u001b[0mreceive_obj\u001b[0m\u001b[0;34m(\u001b[0m\u001b[0mobj\u001b[0m\u001b[0;34m.\u001b[0m\u001b[0mser\u001b[0m\u001b[0;34m(\u001b[0m\u001b[0;34m)\u001b[0m\u001b[0;34m)\u001b[0m\u001b[0;34m\u001b[0m\u001b[0m\n\u001b[0m\u001b[1;32m     42\u001b[0m         \u001b[0mobj\u001b[0m\u001b[0;34m.\u001b[0m\u001b[0mis_pointer_to_remote\u001b[0m \u001b[0;34m=\u001b[0m \u001b[0;32mTrue\u001b[0m\u001b[0;34m\u001b[0m\u001b[0m\n\u001b[1;32m     43\u001b[0m         \u001b[0mobj\u001b[0m\u001b[0;34m.\u001b[0m\u001b[0mowner\u001b[0m \u001b[0;34m=\u001b[0m \u001b[0mto\u001b[0m\u001b[0;34m\u001b[0m\u001b[0m\n",
      "\u001b[0;31mAttributeError\u001b[0m: 'str' object has no attribute 'receive_obj'"
>>>>>>> aa5a14cf
     ]
    }
   ],
   "source": [
<<<<<<< HEAD
    "g = TorchClient(min_om_nodes=2)"
   ]
  },
  {
   "cell_type": "code",
   "execution_count": 8,
   "metadata": {},
   "outputs": [
    {
     "data": {
      "text/plain": [
       "['QmWBoEQyeubK6eZZj6z7prK6SVD4F4FDpADHCjtzNBg9ka',\n",
       " 'QmQabt3SWuDvjse9z7GAcH2BGQv4wH8bumkd4x5oXN2obX',\n",
       " 'Qmaosc64H6Y29VFCFYJzJXCX9AuRp7RCsekLmajHNVEARD']"
      ]
     },
     "execution_count": 8,
     "metadata": {},
     "output_type": "execute_result"
    }
   ],
   "source": [
    "workers = g.get_openmined_nodes()\n",
    "workers"
   ]
  },
  {
   "cell_type": "code",
   "execution_count": null,
   "metadata": {},
   "outputs": [],
   "source": []
  },
  {
   "cell_type": "code",
   "execution_count": 9,
   "metadata": {},
   "outputs": [],
   "source": [
    "a = torch.FloatTensor([1,2,3,4])"
   ]
  },
  {
   "cell_type": "code",
   "execution_count": 13,
   "metadata": {},
   "outputs": [],
   "source": [
    "from grid.channels import torch_listen_for_obj_callback"
   ]
  },
  {
   "cell_type": "code",
   "execution_count": 15,
   "metadata": {},
   "outputs": [
    {
     "data": {
      "text/plain": [
       "'openmined:torch_listen_for_obj:QmWBoEQyeubK6eZZj6z7prK6SVD4F4FDpADHCjtzNBg9ka'"
      ]
     },
     "execution_count": 15,
     "metadata": {},
     "output_type": "execute_result"
    }
   ],
   "source": []
  },
  {
   "cell_type": "code",
   "execution_count": 17,
   "metadata": {},
   "outputs": [],
   "source": [
    "g.publish(channel=torch_listen_for_obj_callback(workers[0]),message=a.id)"
   ]
  },
  {
   "cell_type": "code",
   "execution_count": 5,
   "metadata": {},
   "outputs": [
    {
     "ename": "AttributeError",
     "evalue": "'str' object has no attribute 'receive_obj'",
     "output_type": "error",
     "traceback": [
      "\u001b[0;31m---------------------------------------------------------------------------\u001b[0m",
      "\u001b[0;31mAttributeError\u001b[0m                            Traceback (most recent call last)",
      "\u001b[0;32m<ipython-input-5-0822f39f992f>\u001b[0m in \u001b[0;36m<module>\u001b[0;34m()\u001b[0m\n\u001b[0;32m----> 1\u001b[0;31m \u001b[0ma\u001b[0m\u001b[0;34m.\u001b[0m\u001b[0msend\u001b[0m\u001b[0;34m(\u001b[0m\u001b[0mworkers\u001b[0m\u001b[0;34m[\u001b[0m\u001b[0;34m-\u001b[0m\u001b[0;36m1\u001b[0m\u001b[0;34m]\u001b[0m\u001b[0;34m)\u001b[0m\u001b[0;34m\u001b[0m\u001b[0m\n\u001b[0m",
      "\u001b[0;32m/Users/atrask/anaconda/lib/python3.6/site-packages/grid-0.1.0-py3.6.egg/grid/clients/torch.py\u001b[0m in \u001b[0;36msend\u001b[0;34m(self, new_owner)\u001b[0m\n\u001b[1;32m    176\u001b[0m     \u001b[0;32mdef\u001b[0m \u001b[0mhook_float_tensor_send\u001b[0m\u001b[0;34m(\u001b[0m\u001b[0mself\u001b[0m\u001b[0;34m)\u001b[0m\u001b[0;34m:\u001b[0m\u001b[0;34m\u001b[0m\u001b[0m\n\u001b[1;32m    177\u001b[0m         \u001b[0;32mdef\u001b[0m \u001b[0msend\u001b[0m\u001b[0;34m(\u001b[0m\u001b[0mself\u001b[0m\u001b[0;34m,\u001b[0m\u001b[0mnew_owner\u001b[0m\u001b[0;34m)\u001b[0m\u001b[0;34m:\u001b[0m\u001b[0;34m\u001b[0m\u001b[0m\n\u001b[0;32m--> 178\u001b[0;31m             \u001b[0mself\u001b[0m\u001b[0;34m.\u001b[0m\u001b[0mowner\u001b[0m\u001b[0;34m.\u001b[0m\u001b[0msend_obj\u001b[0m\u001b[0;34m(\u001b[0m\u001b[0mself\u001b[0m\u001b[0;34m,\u001b[0m\u001b[0mnew_owner\u001b[0m\u001b[0;34m)\u001b[0m\u001b[0;34m\u001b[0m\u001b[0m\n\u001b[0m\u001b[1;32m    179\u001b[0m             \u001b[0;32mreturn\u001b[0m \u001b[0mself\u001b[0m\u001b[0;34m\u001b[0m\u001b[0m\n\u001b[1;32m    180\u001b[0m \u001b[0;34m\u001b[0m\u001b[0m\n",
      "\u001b[0;32m/Users/atrask/anaconda/lib/python3.6/site-packages/grid-0.1.0-py3.6.egg/grid/clients/torch.py\u001b[0m in \u001b[0;36msend_obj\u001b[0;34m(self, obj, to)\u001b[0m\n\u001b[1;32m     39\u001b[0m \u001b[0;34m\u001b[0m\u001b[0m\n\u001b[1;32m     40\u001b[0m     \u001b[0;32mdef\u001b[0m \u001b[0msend_obj\u001b[0m\u001b[0;34m(\u001b[0m\u001b[0mself\u001b[0m\u001b[0;34m,\u001b[0m\u001b[0mobj\u001b[0m\u001b[0;34m,\u001b[0m\u001b[0mto\u001b[0m\u001b[0;34m)\u001b[0m\u001b[0;34m:\u001b[0m\u001b[0;34m\u001b[0m\u001b[0m\n\u001b[0;32m---> 41\u001b[0;31m         \u001b[0mto\u001b[0m\u001b[0;34m.\u001b[0m\u001b[0mreceive_obj\u001b[0m\u001b[0;34m(\u001b[0m\u001b[0mobj\u001b[0m\u001b[0;34m.\u001b[0m\u001b[0mser\u001b[0m\u001b[0;34m(\u001b[0m\u001b[0;34m)\u001b[0m\u001b[0;34m)\u001b[0m\u001b[0;34m\u001b[0m\u001b[0m\n\u001b[0m\u001b[1;32m     42\u001b[0m         \u001b[0mobj\u001b[0m\u001b[0;34m.\u001b[0m\u001b[0mis_pointer_to_remote\u001b[0m \u001b[0;34m=\u001b[0m \u001b[0;32mTrue\u001b[0m\u001b[0;34m\u001b[0m\u001b[0m\n\u001b[1;32m     43\u001b[0m         \u001b[0mobj\u001b[0m\u001b[0;34m.\u001b[0m\u001b[0mowner\u001b[0m \u001b[0;34m=\u001b[0m \u001b[0mto\u001b[0m\u001b[0;34m\u001b[0m\u001b[0m\n",
      "\u001b[0;31mAttributeError\u001b[0m: 'str' object has no attribute 'receive_obj'"
     ]
    }
   ],
   "source": [
=======
>>>>>>> aa5a14cf
    "a.send(workers[-1])"
   ]
  },
  {
   "cell_type": "code",
   "execution_count": 5,
   "metadata": {},
   "outputs": [],
   "source": [
    "b = torch.FloatTensor([1,1,1,1]).send(g2)"
   ]
  },
  {
   "cell_type": "code",
   "execution_count": 6,
   "metadata": {},
   "outputs": [],
   "source": [
    "c = a.add(b)"
   ]
  },
  {
   "cell_type": "code",
   "execution_count": 11,
   "metadata": {},
   "outputs": [
    {
     "data": {
      "text/plain": [
       "{23253436: \n",
       "  1\n",
       "  1\n",
       "  1\n",
       "  1\n",
       " [torch.FloatTensor of size 4], 2251936230: \n",
       "  1\n",
       "  2\n",
       "  3\n",
       "  4\n",
       " [torch.FloatTensor of size 4], 3430102215: \n",
       "  1\n",
       "  2\n",
       "  3\n",
       "  4\n",
       " [torch.FloatTensor of size 4], 4012445085: \n",
       "  2\n",
       "  3\n",
       "  4\n",
       "  5\n",
       " [torch.FloatTensor of size 4], 6494047583: \n",
       "  1\n",
       "  1\n",
       "  1\n",
       "  1\n",
       " [torch.FloatTensor of size 4]}"
      ]
     },
     "execution_count": 11,
     "metadata": {},
     "output_type": "execute_result"
    }
   ],
   "source": [
    "g2.objects"
   ]
  },
  {
   "cell_type": "code",
   "execution_count": null,
   "metadata": {},
   "outputs": [],
   "source": []
  }
 ],
 "metadata": {
  "kernelspec": {
   "display_name": "Python 3",
   "language": "python",
   "name": "python3"
  },
  "language_info": {
   "codemirror_mode": {
    "name": "ipython",
    "version": 3
   },
   "file_extension": ".py",
   "mimetype": "text/x-python",
   "name": "python",
   "nbconvert_exporter": "python",
   "pygments_lexer": "ipython3",
   "version": "3.6.1"
  }
 },
 "nbformat": 4,
 "nbformat_minor": 2
}<|MERGE_RESOLUTION|>--- conflicted
+++ resolved
@@ -47,8 +47,6 @@
       "\u001b[32mSUCCESS: \u001b[0mFound 4 OpenMined nodes!!!\n",
       "\n",
       "SUBSCRIBING TO openmined:torch_listen_for_obj:Qma5efEQtBUxDonmSDajv9dZ52axH9MNULKTgVpXWK8Ak2\n"
-<<<<<<< HEAD
-=======
      ]
     }
    ],
@@ -131,106 +129,6 @@
    "outputs": [],
    "source": [
     "g.publish(channel=torch_listen_for_obj_callback(workers[0]),message=json.dumps(msg))"
-   ]
-  },
-  {
-   "cell_type": "code",
-   "execution_count": 5,
-   "metadata": {},
-   "outputs": [
-    {
-     "ename": "AttributeError",
-     "evalue": "'str' object has no attribute 'receive_obj'",
-     "output_type": "error",
-     "traceback": [
-      "\u001b[0;31m---------------------------------------------------------------------------\u001b[0m",
-      "\u001b[0;31mAttributeError\u001b[0m                            Traceback (most recent call last)",
-      "\u001b[0;32m<ipython-input-5-0822f39f992f>\u001b[0m in \u001b[0;36m<module>\u001b[0;34m()\u001b[0m\n\u001b[0;32m----> 1\u001b[0;31m \u001b[0ma\u001b[0m\u001b[0;34m.\u001b[0m\u001b[0msend\u001b[0m\u001b[0;34m(\u001b[0m\u001b[0mworkers\u001b[0m\u001b[0;34m[\u001b[0m\u001b[0;34m-\u001b[0m\u001b[0;36m1\u001b[0m\u001b[0;34m]\u001b[0m\u001b[0;34m)\u001b[0m\u001b[0;34m\u001b[0m\u001b[0m\n\u001b[0m",
-      "\u001b[0;32m/Users/atrask/anaconda/lib/python3.6/site-packages/grid-0.1.0-py3.6.egg/grid/clients/torch.py\u001b[0m in \u001b[0;36msend\u001b[0;34m(self, new_owner)\u001b[0m\n\u001b[1;32m    176\u001b[0m     \u001b[0;32mdef\u001b[0m \u001b[0mhook_float_tensor_send\u001b[0m\u001b[0;34m(\u001b[0m\u001b[0mself\u001b[0m\u001b[0;34m)\u001b[0m\u001b[0;34m:\u001b[0m\u001b[0;34m\u001b[0m\u001b[0m\n\u001b[1;32m    177\u001b[0m         \u001b[0;32mdef\u001b[0m \u001b[0msend\u001b[0m\u001b[0;34m(\u001b[0m\u001b[0mself\u001b[0m\u001b[0;34m,\u001b[0m\u001b[0mnew_owner\u001b[0m\u001b[0;34m)\u001b[0m\u001b[0;34m:\u001b[0m\u001b[0;34m\u001b[0m\u001b[0m\n\u001b[0;32m--> 178\u001b[0;31m             \u001b[0mself\u001b[0m\u001b[0;34m.\u001b[0m\u001b[0mowner\u001b[0m\u001b[0;34m.\u001b[0m\u001b[0msend_obj\u001b[0m\u001b[0;34m(\u001b[0m\u001b[0mself\u001b[0m\u001b[0;34m,\u001b[0m\u001b[0mnew_owner\u001b[0m\u001b[0;34m)\u001b[0m\u001b[0;34m\u001b[0m\u001b[0m\n\u001b[0m\u001b[1;32m    179\u001b[0m             \u001b[0;32mreturn\u001b[0m \u001b[0mself\u001b[0m\u001b[0;34m\u001b[0m\u001b[0m\n\u001b[1;32m    180\u001b[0m \u001b[0;34m\u001b[0m\u001b[0m\n",
-      "\u001b[0;32m/Users/atrask/anaconda/lib/python3.6/site-packages/grid-0.1.0-py3.6.egg/grid/clients/torch.py\u001b[0m in \u001b[0;36msend_obj\u001b[0;34m(self, obj, to)\u001b[0m\n\u001b[1;32m     39\u001b[0m \u001b[0;34m\u001b[0m\u001b[0m\n\u001b[1;32m     40\u001b[0m     \u001b[0;32mdef\u001b[0m \u001b[0msend_obj\u001b[0m\u001b[0;34m(\u001b[0m\u001b[0mself\u001b[0m\u001b[0;34m,\u001b[0m\u001b[0mobj\u001b[0m\u001b[0;34m,\u001b[0m\u001b[0mto\u001b[0m\u001b[0;34m)\u001b[0m\u001b[0;34m:\u001b[0m\u001b[0;34m\u001b[0m\u001b[0m\n\u001b[0;32m---> 41\u001b[0;31m         \u001b[0mto\u001b[0m\u001b[0;34m.\u001b[0m\u001b[0mreceive_obj\u001b[0m\u001b[0;34m(\u001b[0m\u001b[0mobj\u001b[0m\u001b[0;34m.\u001b[0m\u001b[0mser\u001b[0m\u001b[0;34m(\u001b[0m\u001b[0;34m)\u001b[0m\u001b[0;34m)\u001b[0m\u001b[0;34m\u001b[0m\u001b[0m\n\u001b[0m\u001b[1;32m     42\u001b[0m         \u001b[0mobj\u001b[0m\u001b[0;34m.\u001b[0m\u001b[0mis_pointer_to_remote\u001b[0m \u001b[0;34m=\u001b[0m \u001b[0;32mTrue\u001b[0m\u001b[0;34m\u001b[0m\u001b[0m\n\u001b[1;32m     43\u001b[0m         \u001b[0mobj\u001b[0m\u001b[0;34m.\u001b[0m\u001b[0mowner\u001b[0m \u001b[0;34m=\u001b[0m \u001b[0mto\u001b[0m\u001b[0;34m\u001b[0m\u001b[0m\n",
-      "\u001b[0;31mAttributeError\u001b[0m: 'str' object has no attribute 'receive_obj'"
->>>>>>> aa5a14cf
-     ]
-    }
-   ],
-   "source": [
-<<<<<<< HEAD
-    "g = TorchClient(min_om_nodes=2)"
-   ]
-  },
-  {
-   "cell_type": "code",
-   "execution_count": 8,
-   "metadata": {},
-   "outputs": [
-    {
-     "data": {
-      "text/plain": [
-       "['QmWBoEQyeubK6eZZj6z7prK6SVD4F4FDpADHCjtzNBg9ka',\n",
-       " 'QmQabt3SWuDvjse9z7GAcH2BGQv4wH8bumkd4x5oXN2obX',\n",
-       " 'Qmaosc64H6Y29VFCFYJzJXCX9AuRp7RCsekLmajHNVEARD']"
-      ]
-     },
-     "execution_count": 8,
-     "metadata": {},
-     "output_type": "execute_result"
-    }
-   ],
-   "source": [
-    "workers = g.get_openmined_nodes()\n",
-    "workers"
-   ]
-  },
-  {
-   "cell_type": "code",
-   "execution_count": null,
-   "metadata": {},
-   "outputs": [],
-   "source": []
-  },
-  {
-   "cell_type": "code",
-   "execution_count": 9,
-   "metadata": {},
-   "outputs": [],
-   "source": [
-    "a = torch.FloatTensor([1,2,3,4])"
-   ]
-  },
-  {
-   "cell_type": "code",
-   "execution_count": 13,
-   "metadata": {},
-   "outputs": [],
-   "source": [
-    "from grid.channels import torch_listen_for_obj_callback"
-   ]
-  },
-  {
-   "cell_type": "code",
-   "execution_count": 15,
-   "metadata": {},
-   "outputs": [
-    {
-     "data": {
-      "text/plain": [
-       "'openmined:torch_listen_for_obj:QmWBoEQyeubK6eZZj6z7prK6SVD4F4FDpADHCjtzNBg9ka'"
-      ]
-     },
-     "execution_count": 15,
-     "metadata": {},
-     "output_type": "execute_result"
-    }
-   ],
-   "source": []
-  },
-  {
-   "cell_type": "code",
-   "execution_count": 17,
-   "metadata": {},
-   "outputs": [],
-   "source": [
-    "g.publish(channel=torch_listen_for_obj_callback(workers[0]),message=a.id)"
    ]
   },
   {
@@ -253,8 +151,6 @@
     }
    ],
    "source": [
-=======
->>>>>>> aa5a14cf
     "a.send(workers[-1])"
    ]
   },
